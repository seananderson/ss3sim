--- conflicted
+++ resolved
@@ -1,5 +1,3 @@
-
-<<<<<<< HEAD
 ## Some prelim tests for development, use these to create unit tests????
 
 ## scen <- expand_scenarios(cases=list(D=80, E=0, F=0), species="fla")
@@ -35,9 +33,6 @@
 ##                      calcomp_params=calcomp_params,
 ##                      mlacomp_params=mlacomp_params,
 ##                       verbose=TRUE)
-
-=======
->>>>>>> 3f79542d
 #' Given sampling arguments remove ("clean") all data in a .dat file that
 #' is not specified
 #'
