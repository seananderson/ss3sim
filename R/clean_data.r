--- conflicted
+++ resolved
@@ -43,20 +43,6 @@
 #' \code{\link{change_data}}.
 #'
 #' @author Cole Monnahan
-<<<<<<< HEAD
-#' @param index_params Named list containing the arguments for the corresponding
-#'   sampling function.
-#' @param lcomp_params Named list containing the arguments for the corresponding
-#'   sampling function.
-#' @param agecomp_params Named list containing the arguments for the corresponding
-#'   sampling function.
-#' @param calcomp_params Named list containing the arguments for the corresponding
-#'   sampling function.
-#' @param mlacomp_params Named list containing the arguments for the corresponding
-#'   sampling function.
-#' @param verbose When \code{TRUE} it will print a message when rows are
-#'   deleted.
-=======
 #' @param index_params Named lists containing the arguments for
 #'   \code{sample_index}.
 #' @param lcomp_params Named lists containing the arguments for
@@ -70,7 +56,6 @@
 #' @param verbose When \code{TRUE} it will print a message when rows are
 #' deleted.
 #' @template datfile
->>>>>>> b2c701ff
 #' @seealso calculate_data_units, change_data
 #' @family sampling functions
 #' @return An invisible cleaned data list as an object.
