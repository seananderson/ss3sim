#' Master function to run SS3 simulations
#'
#' This is the main high-level wrapper function for running \pkg{ss3sim}
#' simulations. This function first deals with parsing a scenario ID into case
#' arguments, reads the appropriate case files, and then passes these arguments
#' on to \code{\link{ss3sim_base}} to run a simulation. Alternatively, you might
#' choose to run \code{\link{ss3sim_base}} directly and skip the case-file
#' setup.
#'
#' @param iterations Which iterations to run. A numeric vector. For example
#'   \code{1:100}.
#' @param scenarios Which scenarios to run. A vector of character objects. For
#'   example \code{c("D0-E0-F0-R0-M0-cod", "D1-E0-F0-R0-M0-cod")}. Also, see
#'   \code{\link{expand_scenarios}} for a shortcut to specifying the scenarios.
#'   See \code{\link{get_caseargs}} and the vignette for details on specifying
#'   the scenarios.
#' @param case_folder The folder containing the plain-text case files.
#' @param om_dir The folder containing the SS3 operating model
#'   configuration files.
#' @param em_dir The folder containing the SS3 estimation model
#'   configuration files.
#' @param case_files A named list that relates the case IDs to the files to
#'   return. If you are passing time-varying parameters beyond (or instead of)
#'   natural mortality (M), then you will need to adjust these values to
#'   reflect your scenarios. This argument is passed to
#'   \code{\link{get_caseargs}}. See that function for details and examples of
#'   how to specify this.
#' @template user_recdevs
#' @param parallel A logical argument that controls whether the scenarios are
#'   run in parallel. You will need to register multiple cores first with a
#'   package such as \pkg{doParallel} and have the \pkg{foreach} package
#'   installed. See the example below.
#' @param ... Anything else to pass to \code{\link{ss3sim_base}}. This could
#'   include \code{bias_adjust} and \code{bias_nsim}. Also, you can pass
#'   additional options to the \code{SS3} command through the argument
#'   \code{admb_options}.

#' @author Sean C. Anderson
#'
#' @details The operating model folder should contain: \code{forecast.ss},
#' \code{yourmodel.ctl}, \code{yourmodel.dat}, \code{ss3.par}, and
#' \code{starter.ss}. The files should be the versions that are returned from an
#' SS run as \code{.ss_new} files. This is important because it creates
#' consistent formatting which many of the functions in this package depend on.
#' Rename the \code{.ss_new} files as listed above (and in all lowercase). The
#' estimation model folder should contain all the same files listed above except
#' the \code{ss3.par} and \code{yourmodel.dat} files, which are unnecessary but
#' can be included if desired. See the vignette for details on modifying an
#' existing \code{SS3} model to run with \pkg{ss3sim}. Alternatively, you might
#' consider modifying one of the built-in model configurations.
#'
#' @return
#' The output will appear in whatever your current \R working directory
#' is. There will be folders named after your scenarios. They will
#' look like this:
#' \itemize{
#' \item \code{D0-E0-F0-M0-R0-cod/bias/1/om}
#' \item \code{D0-E0-F0-M0-R0-cod/bias/1/em}
#' \item \code{D0-E0-F0-M0-R0-cod/bias/2/om}
#' \item ...
#' \item \code{D0-E0-F0-M0-R0-cod/1/om}
#' \item \code{D0-E0-F0-M0-R0-cod/1/em}
#' \item \code{D0-E0-F0-M0-R0-cod/2/om}
#' \item ...
#' }
#'
# An illustration of the input and output file structure
# of an \pkg{ss3sim} simulation:
# \figure{filestructure.png}{An illustration of the input and output file
# structure for an ss3sim simulation.}
#'
#' @seealso \code{\link{ss3sim_base}}, \code{\link{run_ss3model}},
#' \code{\link{run_bias_ss3}}, \code{\link{get_caseargs}},
#' \code{\link{expand_scenarios}}
#' @export
#'
#' @examples
#' \dontrun{
#' # Create a temporary folder for the output and set the working directory:
#' temp_path <- file.path(tempdir(), "ss3sim-example")
#' dir.create(temp_path, showWarnings = FALSE)
#' wd <- getwd()
#' setwd(temp_path)
#'
#' # Find the data in the ss3sim package:
#' d <- system.file("extdata", package = "ss3sim")
#' om <- paste0(d, "/models/cod-om")
#' em <- paste0(d, "/models/cod-em")
#' case_folder <- paste0(d, "/eg-cases")
#'
#' # Without bias adjustment:
#' run_ss3sim(iterations = 1:1, scenarios = "D0-E0-F0-R0-M0-cod",
#'   case_folder = case_folder, om_dir = om, em_dir = em)
#' unlink("D0-E0-F0-R0-M0-cod", recursive = TRUE) # clean up
#'
#' # An example specifying the case files:
#' run_ss3sim(iterations = 1:1, scenarios = "D0-E0-F0-R0-cod",
#'   case_folder = case_folder, om_dir = om, em_dir = em,
#'   case_files = list(F = "F", D = c("index", "lcomp",
#'       "agecomp"), R = "R", E = "E"))
#' unlink("D0-E0-F0-R0-cod", recursive = TRUE) # clean up
#'
#' # With bias adjustment:
#' # (Note that bias_nsim should be bigger, say 5 or 10, but it is set
#' # to 2 here so the example runs faster.)
#' run_ss3sim(iterations = 1:1, scenarios = "D1-E0-F0-R0-M0-cod",
#'   case_folder = case_folder, om_dir = om, em_dir = em,
#'   bias_adjust = TRUE, bias_nsim = 2)
#'
#' # Restarting the previous run using the existing bias-adjustment
#' # output
#' run_ss3sim(iterations = 2:3, scenarios = "D1-E0-F0-R0-M0-cod",
#'   case_folder = case_folder, om_dir = om, em_dir = em,
#'   bias_adjust = FALSE, bias_already_run = TRUE)
#' unlink("D1-E0-F0-R0-M0-cod", recursive = TRUE) # clean up
#'
#' # A run with deterministic process error for model checking:
#' recdevs_det <- matrix(0, nrow = 100, ncol = 20)
#' run_ss3sim(iterations = 1:20, scenarios = "D0-E100-F0-R0-M0-cod",
#'   case_folder = case_folder, om_dir = om, em_dir = em,
#'   bias_adjust = TRUE, bias_nsim = 2, user_recdevs = recdevs_det)
#' unlink("D0-E100-F0-R0-M0-cod", recursive = TRUE) # clean up
#'
#' # An example of a run using parallel processing across 2 cores:
#' require(doParallel)
#' registerDoParallel(cores = 2)
#' require(foreach)
#' getDoParWorkers() # check how many cores are registered
#' run_ss3sim(iterations = 1, scenarios = c("D0-E0-F0-R0-M0-cod",
#'     "D1-E0-F0-R0-M0-cod"), case_folder = case_folder,
#'   om_dir = om, em_dir = em, parallel = TRUE)
#' unlink("D0-E0-F0-R0-M0-cod", recursive = TRUE) # clean up
#' unlink("D1-E0-F0-R0-M0-cod", recursive = TRUE) # clean up
#'
#' # Return to original working directory:
#' setwd(wd)
#' }

run_ss3sim <- function(iterations, scenarios, case_folder,
  om_dir, em_dir, case_files = list(M = "M", F = "F", D =
    c("index", "lcomp", "agecomp"), R = "R", E = "E"), user_recdevs = NULL,
  parallel = FALSE, ...) {

  if(parallel) {
    cores <- setup_parallel()
    if(cores == 1) parallel <- FALSE
  }

  if(!is.null(user_recdevs)) {
    if(ncol(user_recdevs) < max(iterations)) {
      stop(paste("The number of columns in user_recdevs is less than the",
                 "specified number of iterations."))
    }
  }

  # Note that inside a foreach loop you pop out of your current
  # workspace until you go back into an exported function
  # therefore we need to add subst_r to the .export list
  # for foreach to work on Windows:
  parallel_scenario <- NULL # to satisfy R CMD check
  if(parallel) {
    foreach(parallel_scenario = scenarios, .packages = "ss3sim", .verbose =
            FALSE, .export = "substr_r") %dopar% {
      a <- get_caseargs(folder = case_folder, scenario = parallel_scenario,
        case_files = case_files)
      sp <- substr_r(parallel_scenario, 3)
      ss3sim_base(iterations, scenarios = parallel_scenario,
<<<<<<< HEAD
        tv_params = a$tv_params, tc_params = a$T, bin_params= a$B,
=======
        tv_params = a$tv_params, tc_params = a$T, lc_params = a$C,
>>>>>>> master
        f_params = a$F, index_params =
        a$index, lcomp_params = a$lcomp, agecomp_params = a$agecomp,
        retro_params = a$R, estim_params = a$E, om_dir = om_dir,
        em_dir = em_dir, user_recdevs = user_recdevs, ...)
  }} else {
    output <- lapply(scenarios, function(x) {
      a <- get_caseargs(folder = case_folder, scenario = x, case_files = case_files)
      sp <- substr_r(x, 3)
      ss3sim_base(iterations, scenarios = x,
<<<<<<< HEAD
        tv_params = a$tv_params, tc_params = a$T, bin_params= a$B,
=======
        tv_params = a$tv_params, tc_params = a$T, lc_params = a$C,
>>>>>>> master
        f_params = a$F, index_params =
        a$index, lcomp_params = a$lcomp, agecomp_params = a$agecomp,
        retro_params = a$R, estim_params = a$E, om_dir = om_dir,
        em_dir = em_dir, user_recdevs = user_recdevs, ...)
        })
  }

    message(paste("Completed iterations:", paste(iterations, collapse = ", "),
        "for scenarios:", paste(scenarios, collapse = ", ")))

}<|MERGE_RESOLUTION|>--- conflicted
+++ resolved
@@ -165,11 +165,7 @@
         case_files = case_files)
       sp <- substr_r(parallel_scenario, 3)
       ss3sim_base(iterations, scenarios = parallel_scenario,
-<<<<<<< HEAD
-        tv_params = a$tv_params, tc_params = a$T, bin_params= a$B,
-=======
-        tv_params = a$tv_params, tc_params = a$T, lc_params = a$C,
->>>>>>> master
+        tv_params = a$tv_params, tc_params = a$T, bin_params= a$B, lc_params = a$C,
         f_params = a$F, index_params =
         a$index, lcomp_params = a$lcomp, agecomp_params = a$agecomp,
         retro_params = a$R, estim_params = a$E, om_dir = om_dir,
@@ -179,11 +175,7 @@
       a <- get_caseargs(folder = case_folder, scenario = x, case_files = case_files)
       sp <- substr_r(x, 3)
       ss3sim_base(iterations, scenarios = x,
-<<<<<<< HEAD
-        tv_params = a$tv_params, tc_params = a$T, bin_params= a$B,
-=======
-        tv_params = a$tv_params, tc_params = a$T, lc_params = a$C,
->>>>>>> master
+        tv_params = a$tv_params, tc_params = a$T, bin_params= a$B,, lc_params = a$C,
         f_params = a$F, index_params =
         a$index, lcomp_params = a$lcomp, agecomp_params = a$agecomp,
         retro_params = a$R, estim_params = a$E, om_dir = om_dir,
