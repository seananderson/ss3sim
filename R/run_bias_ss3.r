--- conflicted
+++ resolved
@@ -88,10 +88,6 @@
   write.table(avg.df, file = paste0(dir, "/", "AvgBias.DAT"), 
     row.names = FALSE, col.names = TRUE, quote = FALSE, append = F)
 
-<<<<<<< HEAD
-  #If the number of NAs (i.e not invertible hessian) > 80% of the cases, then create a WARNING file
-  if(sum(as.numeric(is.na(bias.table$bias1)))/length(bias.table$bias1) > 0.2) { WARNINGS = paste("WARNINGS: more than 20% of cases produces non invertible hessian. These are iterations ", paste(which(is.na(bias.table$bias1)), collapse=",")); write.table(WARNINGS, file=paste0(dir, "/WARNINGS.txt"));}
-=======
   # If the number of NAs (i.e not invertible hessian) > conv_crit of the cases,
   # then create a WARNING.txt file
   if(sum(as.numeric(is.na(bias.table$bias1)))/length(bias.table$bias1) > conv_crit) {
@@ -101,7 +97,6 @@
       paste(which(is.na(bias.table$bias1)), collapse = ","))
     write.table(WARNINGS, file = paste0(dir, "/WARNINGS.txt"))
   }
->>>>>>> 919b7a6f
 
 # Open the control.ss_new file from one of the bias adjustment runs,
   # find where bias adjustment parameters are specified,
