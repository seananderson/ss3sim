--- conflicted
+++ resolved
@@ -43,11 +43,7 @@
   for \code{\link{sample_mlacomp}}, for mean length-at-age
   data.}
 
-<<<<<<< HEAD
-  \item{em_binning_params}{A names list containing
-=======
   \item{em_binning_params}{A named list containing
->>>>>>> 9ed4a1d8
   arguments for \code{\link{change_em_binning}}.}
 
   \item{estim_params}{A named list containing arguments for
